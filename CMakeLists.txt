--- conflicted
+++ resolved
@@ -25,9 +25,8 @@
 	find_package(PkgConfig REQUIRED)
 	pkg_check_modules(LIBUDEV libudev REQUIRED)
 elseif("${HID_BACKEND}" STREQUAL "windows")
-<<<<<<< HEAD
-	add_definitions(-DUNICODE -D_UNICODE)
-	add_definitions(-D_WIN32_WINNT=0x0600) # Use vista or later
+	# add_definitions(-DUNICODE -D_UNICODE)
+	# add_definitions(-D_WIN32_WINNT=0x0600) # Use vista or later
 elseif("${HID_BACKEND}" STREQUAL "macos")
 	set(CMAKE_MACOSX_RPATH ON) # Suppress warning I don't understand
 	include_directories(/usr/local/include) 
@@ -36,8 +35,6 @@
 	link_directories(${TINYXML2_LIBRARY_DIRS}) 
 	# 	^ Prevent `ld: library not found for -ltinyxml2`
 	#		Src: https://stackoverflow.com/q/60362476/10601702
-=======
->>>>>>> 3f4fa72d
 else()
 	message(FATAL_ERROR "HID_BACKEND is invalid.")
 endif()
