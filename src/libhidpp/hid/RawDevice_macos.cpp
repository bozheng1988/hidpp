/*
 * Copyright 2021 Clément Vuchener
 * Created by Noah Nuebling
 *
 * This program is free software: you can redistribute it and/or modify
 * it under the terms of the GNU General Public License as published by
 * the Free Software Foundation, either version 3 of the License, or
 * (at your option) any later version.
 *
 * This program is distributed in the hope that it will be useful,
 * but WITHOUT ANY WARRANTY; without even the implied warranty of
 * MERCHANTABILITY or FITNESS FOR A PARTICULAR PURPOSE.  See the
 * GNU General Public License for more details.
 *
 * You should have received a copy of the GNU General Public License
 * along with this program.  If not, see <http://www.gnu.org/licenses/>.
 *
 */

#include "RawDevice.h"

#include <misc/Log.h>

#include <stdexcept>
#include <locale>
#include <codecvt>
#include <array>
#include <map>
#include <set>
#include <cstring>
#include <cassert>
#include <thread>
#include <chrono>
#include "macos/Utility_macos.h"

using namespace HID;

extern "C" { // This needs to be declared after `using namespace HID` for some reason.
#include <IOKit/IOKitLib.h>
#include <IOKit/hid/IOHIDDevice.h>
}

// PrivateImpl
//  Why do we use the PrivateImpl struct instead of private member variables or namespace-less variable?

struct RawDevice::PrivateImpl
{
    IOHIDDeviceRef iohidDevice;

    CFIndex maxInputReportSize;
    CFIndex maxOutputReportSize;
    CFRunLoopRef inputReportRunLoop;

    std::mutex inputReportMutex;
    std::condition_variable inputReportBlocker;
    bool waitingForInputReport; 
    //  ^ Using primitive method for blocking thread instead of inputReportBlocker for debugging. Remove this once inputReportBlocker works.

    std::thread runLoopThread;
};

// Private constructor

RawDevice::RawDevice() 
    : _p(std::make_unique<PrivateImpl>())
{

}

// Public constructors

RawDevice::RawDevice(const std::string &path) : _p(std::make_unique<PrivateImpl>()) {
    // Construct device from path

    // Declare vars
    kern_return_t kr;

    // Convert path to IOKit
    io_string_t ioPath;
    Utility_macos::stringToIOString(path, ioPath);

    // Get registryEntry from path
    const io_registry_entry_t registryEntry = IORegistryEntryFromPath(kIOMasterPortDefault, ioPath);

    // Get service from registryEntry
    uint64_t entryID;
    kr = IORegistryEntryGetRegistryEntryID(registryEntry, &entryID);
    if (kr != KERN_SUCCESS) {
        // TODO: Throw an error or something
    }
    CFDictionaryRef matchDict = IORegistryEntryIDMatching(entryID);
    io_service_t service = IOServiceGetMatchingService(kIOMasterPortDefault, matchDict);
    // ^ TODO: Check that the service is valid

    // Create IOHIDDevice from service
    IOHIDDeviceRef device = IOHIDDeviceCreate(kCFAllocatorDefault, service);

    // Store device
    _p->iohidDevice = device;

    // Open device
    IOReturn ior = IOHIDDeviceOpen(_p->iohidDevice, kIOHIDOptionsTypeNone); // Necessary to change the state of the device
    if (ior != kIOReturnSuccess) {
        // TODO: Throw and error or something
    }

    // Store IOHIDDevice in self
    _p->iohidDevice = device;

    // Fill out public member variables
    _vendor_id = Utility_macos::IOHIDDeviceGetIntProperty(device, CFSTR(kIOHIDVendorIDKey));
    _product_id = Utility_macos::IOHIDDeviceGetIntProperty(device, CFSTR(kIOHIDProductIDKey));
    _name = Utility_macos::IOHIDDeviceGetStringProperty(device, CFSTR(kIOHIDProductKey));
    _report_desc = Utility_macos::IOHIDDeviceGetReportDescriptor(device);

    // Fill out private member variables
    _p->maxInputReportSize = Utility_macos::IOHIDDeviceGetIntProperty(device, CFSTR(kIOHIDMaxInputReportSizeKey));
    _p->maxOutputReportSize = Utility_macos::IOHIDDeviceGetIntProperty(device, CFSTR(kIOHIDMaxOutputReportSizeKey));

    // TODO: Release stuff
}

RawDevice::RawDevice(const RawDevice &other) : _p(std::make_unique<PrivateImpl>()),
                                               _vendor_id(other._vendor_id), _product_id(other._product_id),
                                               _name(other._name),
                                               _report_desc(other._report_desc)
{
    // I don't know what this is supposed to to
}

RawDevice::RawDevice(RawDevice &&other) : // What's the difference between this constructor and the one above?

                                          _p(std::make_unique<PrivateImpl>()),
                                          _vendor_id(other._vendor_id), _product_id(other._product_id),
                                          _name(std::move(other._name)),
                                          _report_desc(std::move(other._report_desc))
{
    // I don't know what this is supposed to to
}

// Destructor

RawDevice::~RawDevice(){
    Utility_macos::stopListeningToInputReports(_p->iohidDevice, _p->inputReportRunLoop);
    IOHIDDeviceClose(_p->iohidDevice, kIOHIDOptionsTypeNone); // Not sure if necessary
    CFRelease(_p->iohidDevice); // Not sure if necessary
}

// Interface

// writeReport
//  See https://developer.apple.com/library/archive/technotes/tn2187/_index.html
//      for info on how to use IOHID input/output report functions and more.

int RawDevice::writeReport(const std::vector<uint8_t> &report)
{

    // Guard report size
    if (report.size() > _p->maxOutputReportSize) {
        // TODO: Return error
    }

    // Gather args for report sending
    IOHIDDeviceRef device = _p->iohidDevice;
    IOHIDReportType reportType = kIOHIDReportTypeOutput; // Not sure if correct
    CFIndex reportID = report[0];
    const uint8_t *rawReport = report.data();
    CFIndex reportLength = report.size();

    // Send report
    IOReturn r = IOHIDDeviceSetReport(device, reportType, reportID, rawReport, reportLength);

    // Return error code
    if (r != kIOReturnSuccess) {
        // TODO: Return some meaningful error code
    }

    // Return success
    return 0;
}

// readReport

int RawDevice::readReport(std::vector<uint8_t> &report, int timeout) {

    // Inflate timeout for debugging
    timeout *= 10;

    // Convert timeout to seconds (instead of milliseconds)
    double timeoutSeconds = timeout / 1000.0;

    // Get runLoop

    bool runLoopIsSetUp = false;

    if (this->_p->inputReportRunLoop != NULL) {

<<<<<<< HEAD
        // There's already a running runLoop for this device.
=======
        // The runLoop is already set up.
>>>>>>> b162ce07
        //  This means that another attempt to readReport's is already in progress.
        //  Not sure what to do in this case.

        runLoopIsSetUp = true;

    } else {

        // Setup runLoop on a new thread
        //  We want to block the current function to wait for the inputReport to be read. 
        //  But that will also block the runLoop if the runLoop belongs to the current thread, which will prevent the inputReportCallback from firing.
        //  So we need the runLoop to belong to a different thread.

        _p->runLoopThread = std::thread([this, &runLoopIsSetUp]() {

            // Get runLoop for current thread
            CFRunLoopRef runLoop = CFRunLoopGetCurrent();

            // Store runLoop
            this->_p->inputReportRunLoop = runLoop;

            // Add IOHIDDevice to runLoop.
            //  Async callbacks for this IOHIDDevice will be delivered to this runLoop
<<<<<<< HEAD
            //  We need to call this before CFRunLoopRun, because if the runLoop has nothing to do, it'll immediately exit when we try to run it.
=======
            //  We need to call this before CFRunLoopRun. If the runLoop has nothing to do, it'll immediately exit when we try to run it.
>>>>>>> b162ce07
            IOHIDDeviceScheduleWithRunLoop(_p->iohidDevice, _p->inputReportRunLoop, kCFRunLoopCommonModes);

            // Signal
            runLoopIsSetUp = true;

            // Start runLoop
            //  Calling this blocks this thread until the runLoop exits.
            CFRunLoopRun();

<<<<<<< HEAD
            // Delete runLoop
            //  By setting to NULL after the runLoop exits, we can see whether or not there's a running runLoop for this device from other places.
=======
            // Delete stored runLoop after it exits
>>>>>>> b162ce07
            this->_p->inputReportRunLoop = NULL;
        });
    }

    // Wait for inputReportRunLoop setup

    // Loop-based waiting
    while (!runLoopIsSetUp) { } 
    // ^ This is not optimal because:
    //      1. It will unblock slightly before CFRunLoopRun() is called. Probably not an issue though, hidapi also does it like this.
    //      2. It's looping, not using a callback, which might be bad for performance.
    //      A better solution would be using a thread lock and to observe when the runLoop starts running with a callback.

    // Lock-based waiting
    //  TODO

    // Setup reportBuffer
    uint8_t reportBuffer[_p->maxInputReportSize];
    memset(reportBuffer, 0, _p->maxInputReportSize); // Init with 0s
    CFIndex reportBufferLength = -1;

    // Init primitive method for waiting for input report
    _p->waitingForInputReport = true;

    // Get report
    //  IOHIDDeviceGetReportWithCallback has a built-in timeout and allows you to specify IOHIDReportType, 
    //      but Apple docs say it should only be used for feature reports. So we're using 
    //      IOHIDDeviceRegisterInputReportCallback instead.
    IOHIDDeviceRegisterInputReportCallback(
        _p->iohidDevice, 
        reportBuffer, 
        reportBufferLength,
        [] (void *context, IOReturn result, void *sender, IOHIDReportType type, uint32_t reportID, uint8_t *report, CFIndex reportLength) {

            RawDevice *thisss = static_cast<RawDevice *>(context); //  Get `this` from context
            //  ^ We can't capture `this`, because then the enclosing lambda wouldn't decay to a pure c function
            thisss->_p->inputReportBlocker.notify_all(); // Report was received -> stop waiting for report
            thisss->_p->waitingForInputReport = false;
        }, 
        this // Pass `this` to context
    );

    // Wake up runLoop. Not sure if necessary.
    CFRunLoopWakeUp(_p->inputReportRunLoop);

    // Loop-based waiting
    //  Using a more primitive method of waiting for input to help debugging. Move to lock-based waiting once everything else works.

    double startOfWait = Utility_macos::timestamp();
    
    while (true) {
        if (!_p->waitingForInputReport) { 
            break; 
        };
        if (0 <= timeout) { // Only time out if `timeout` is non-negative
            double now = Utility_macos::timestamp();
            if ((now - startOfWait) > timeoutSeconds) { 
                break; 
            }
        }
    }

    // Lock-based waiting

    // Create lock for waiting
    // std::unique_lock<std::mutex> lock(_p->inputReportMutex); // I think this also locks the lock. Lock needs to be locked for inputReportBlocker to work.
    // lock.lock();

    // Wait until on of these happens
    //  - Device sends input report
    //  - Timeout happens
    //  - interruptRead() is called

    // if (timeout < 0) { // Negative `timeout` means no timeout
    //     _p->inputReportBlocker.wait(lock);
    // } else {
    //     std::chrono::milliseconds cppTimeout(timeout);
    //     _p->inputReportBlocker.wait_for(lock, cppTimeout);
    // }

    // Stop listening for reports
    Utility_macos::stopListeningToInputReports(_p->iohidDevice, _p->inputReportRunLoop);

    if (reportBufferLength == -1) { // Reading has timed out or was interrupted

        return 0;

        // TODO: Return some meaningful error code or something

    } else { // Reading was successful

        // Write result to the `report` argument
        int assignLength = report.size() < reportBufferLength ? report.size() : reportBufferLength;
        report.assign(reportBuffer, reportBuffer + assignLength);
        // Return
        return reportBufferLength;
    }
}

void RawDevice::interruptRead() {
    _p->inputReportBlocker.notify_all(); // Stop waiting for report
    _p->waitingForInputReport = false;
}<|MERGE_RESOLUTION|>--- conflicted
+++ resolved
@@ -52,7 +52,7 @@
     CFRunLoopRef inputReportRunLoop;
 
     std::mutex inputReportMutex;
-    std::condition_variable inputReportBlocker;
+    // std::condition_variable inputReportBlocker;
     bool waitingForInputReport; 
     //  ^ Using primitive method for blocking thread instead of inputReportBlocker for debugging. Remove this once inputReportBlocker works.
 
@@ -186,7 +186,7 @@
     // Inflate timeout for debugging
     timeout *= 10;
 
-    // Convert timeout to seconds (instead of milliseconds)
+    // Convert timeout to seconds instead of milliseconds
     double timeoutSeconds = timeout / 1000.0;
 
     // Get runLoop
@@ -195,13 +195,11 @@
 
     if (this->_p->inputReportRunLoop != NULL) {
 
-<<<<<<< HEAD
         // There's already a running runLoop for this device.
-=======
-        // The runLoop is already set up.
->>>>>>> b162ce07
-        //  This means that another attempt to readReport's is already in progress.
-        //  Not sure what to do in this case.
+        //  This probably means that another attempt to readReport's is already in progress
+        //  Not sure what to do in this case
+
+        Log::warning("Requested input report with a runLoop already running");
 
         runLoopIsSetUp = true;
 
@@ -222,11 +220,7 @@
 
             // Add IOHIDDevice to runLoop.
             //  Async callbacks for this IOHIDDevice will be delivered to this runLoop
-<<<<<<< HEAD
             //  We need to call this before CFRunLoopRun, because if the runLoop has nothing to do, it'll immediately exit when we try to run it.
-=======
-            //  We need to call this before CFRunLoopRun. If the runLoop has nothing to do, it'll immediately exit when we try to run it.
->>>>>>> b162ce07
             IOHIDDeviceScheduleWithRunLoop(_p->iohidDevice, _p->inputReportRunLoop, kCFRunLoopCommonModes);
 
             // Signal
@@ -236,17 +230,13 @@
             //  Calling this blocks this thread until the runLoop exits.
             CFRunLoopRun();
 
-<<<<<<< HEAD
             // Delete runLoop
             //  By setting to NULL after the runLoop exits, we can see whether or not there's a running runLoop for this device from other places.
-=======
-            // Delete stored runLoop after it exits
->>>>>>> b162ce07
             this->_p->inputReportRunLoop = NULL;
         });
     }
 
-    // Wait for inputReportRunLoop setup
+    // Wait for runLoop setup
 
     // Loop-based waiting
     while (!runLoopIsSetUp) { } 
@@ -278,7 +268,7 @@
 
             RawDevice *thisss = static_cast<RawDevice *>(context); //  Get `this` from context
             //  ^ We can't capture `this`, because then the enclosing lambda wouldn't decay to a pure c function
-            thisss->_p->inputReportBlocker.notify_all(); // Report was received -> stop waiting for report
+            // thisss->_p->inputReportBlocker.notify_all(); // Report was received -> stop waiting for report
             thisss->_p->waitingForInputReport = false;
         }, 
         this // Pass `this` to context
@@ -287,8 +277,10 @@
     // Wake up runLoop. Not sure if necessary.
     CFRunLoopWakeUp(_p->inputReportRunLoop);
 
+    // Wait for input report
+
     // Loop-based waiting
-    //  Using a more primitive method of waiting for input to help debugging. Move to lock-based waiting once everything else works.
+    //  Using a simpler method of waiting for input to help debugging. Move to lock-based waiting once everything else works.
 
     double startOfWait = Utility_macos::timestamp();
     
@@ -342,6 +334,6 @@
 }
 
 void RawDevice::interruptRead() {
-    _p->inputReportBlocker.notify_all(); // Stop waiting for report
+    // _p->inputReportBlocker.notify_all(); // Stop waiting for report
     _p->waitingForInputReport = false;
 }